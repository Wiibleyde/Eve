--- conflicted
+++ resolved
@@ -65,11 +65,7 @@
     } else {
         embed = new EmbedBuilder()
             .setTitle(offlineData.display_name)
-<<<<<<< HEAD
             .setDescription("Le stream est hors-ligne.")
-=======
-            .setDescription('Le stream est hors-ligne.')
->>>>>>> c04a0260
             .setAuthor({
                 name: offlineData.display_name,
                 url: `https://twitch.tv/${offlineData.login}`,
